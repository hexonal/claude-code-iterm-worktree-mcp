# iTerm2 Worktree MCP Server

🌐 **Language / 语言**: [English](README.md) | [中文](README_zh.md)

A Model Context Protocol (MCP) server that automates git worktree management with iTerm2 integration for Claude Code.

<<<<<<< HEAD
## 🔧 Main Branch Updates

This section shows concurrent development on the main branch:
- Enhanced MCP server functionality
- Improved error handling and validation
- Better integration with Claude Code
=======
## 🚀 New Feature: Test Merge Flow

This section demonstrates the merge flow testing functionality:
- Automated worktree creation and management
- Conflict resolution testing
- Integration with Claude Code workflow
>>>>>>> 7f15f8fa

https://github.com/user-attachments/assets/16188878-8fe8-450c-b2a3-cfd617d74f43

## Installation

### Using uvx (Recommended)
```bash
# Ensure you have Python 3.10+
python --version

# Install with uvx
uvx --from git+git+https://github.com/hexonal/claude-code-iterm-worktree-mcp.git worktree-mcp-server
```

### Using pip
```bash
# Ensure Python 3.10+
python --version

pip install git+git+https://github.com/hexonal/claude-code-iterm-worktree-mcp.git
```

### Development Installation
```bash
git clone git+https://github.com/hexonal/claude-code-iterm-worktree-mcp.git
cd iterm2-worktree-mcp

# Create virtual environment with Python 3.10+
python -m venv venv
source venv/bin/activate  # On Windows: venv\Scripts\activate

pip install -e .
```

## Configuration

### Claude Code Configuration

Add to your Claude Code MCP configuration:

```json
{
  "mcpServers": {
    "worktree": {
      "command": "uvx",
      "args": [
        "--from", 
        "git+git+https://github.com/hexonal/claude-code-iterm-worktree-mcp.git",
        "worktree-mcp-server"
      ],
      "env": {
        "WORKTREE_MCP_CLAUDE_SKIP_PERMISSIONS": "false",
        "WORKTREE_MCP_CLAUDE_ENABLE_SESSION_SHARING": "true",
        "WORKTREE_MCP_CLAUDE_SESSION_ID": "",
        "WORKTREE_MCP_CLAUDE_MCP_CONFIG_PATH": "",
        "WORKTREE_MCP_CLAUDE_ADDITIONAL_ARGS": ""
      }
    }
  }
}
```

### Legacy Installation (Single File)
```bash
claude mcp add -s user worktree -- python3 path/to/worktree_mcp_server.py
```

### Environment Variables Configuration

Configure Claude command behavior with these environment variables:

| Variable | Description | Default | Example |
|----------|-------------|---------|---------|
| `WORKTREE_MCP_CLAUDE_SKIP_PERMISSIONS` | Skip permission prompts | `false` | `true` |
| `WORKTREE_MCP_CLAUDE_ENABLE_SESSION_SHARING` | Enable session sharing | `true` | `true` |
| `WORKTREE_MCP_CLAUDE_SESSION_ID` | Claude session ID (auto-detected if empty) | Auto-detect | `claude-code-123456-abc` |
| `WORKTREE_MCP_CLAUDE_MCP_CONFIG_PATH` | MCP configuration file path | None | `~/.claude/mcp.json` |
| `WORKTREE_MCP_CLAUDE_ADDITIONAL_ARGS` | Additional Claude arguments | None | `--some-flag` |

```bash
# Export environment variables for shell usage
export WORKTREE_MCP_CLAUDE_SKIP_PERMISSIONS=true
export WORKTREE_MCP_CLAUDE_ENABLE_SESSION_SHARING=true
# WORKTREE_MCP_CLAUDE_SESSION_ID="" # Leave empty for auto-detection
# export WORKTREE_MCP_CLAUDE_MCP_CONFIG_PATH="~/.claude/worktree-mcp.json"
export WORKTREE_MCP_CLAUDE_ADDITIONAL_ARGS="--some-flag"
```

These settings affect how Claude is launched in new worktree sessions, enabling seamless integration between main and sub-sessions.

## Features

### Core Worktree Management
- **Create Worktree**: Creates a new git worktree with a feature branch and opens it in a new iTerm2 tab
- **Close Worktree**: Safely closes worktrees after verifying they're clean and pushed
- **Open Worktree**: Opens an existing worktree in a new iTerm2 tab (with force option to override if already open)

### Navigation & Discovery  
- **Active Worktrees**: Lists all git worktrees and shows which iTerm2 tabs they're running in
- **Switch to Worktree**: Quickly switch to a worktree's iTerm2 tab by name or specific tab ID

### Smart Tab Detection
- **Dynamic Discovery**: No metadata files - finds tabs by analyzing their working directories in real-time
- **Multi-Tab Support**: Shows all tabs running the same worktree across different windows
- **Window Context**: Identifies which tabs are in the current window with `thisWindow` flag

## Available Tools

| Tool | Description | Parameters |
|------|-------------|------------|
| `createWorktree` | Create new worktree + branch, open in iTerm2 tab | `feature_name`, `branch_name`, `worktree_folder`, `description`, `start_claude?` |
| `closeWorktree` | Validate, close, and cleanup worktree | `worktree_name` |
| `activeWorktrees` | List all worktrees and their iTerm2 tabs | None |
| `switchToWorktree` | Switch to worktree's iTerm2 tab | `worktree_name`, `tab_id?` |
| `openWorktree` | Open existing worktree in new tab | `worktree_name`, `force?` |
| `notifyTaskComplete` | 🆕 Notify main session of task completion with auto-merge | `worktree_name`, `task_summary`, `auto_merge?` |
| `analyzeWorktreeChanges` | 🆕 Analyze code changes and merge readiness | `worktree_name` |
| `getCurrentSessionId` | 🆕 Get current Claude session ID for resume functionality | None |

### 🆕 New: Intelligent Session Coordination

- **Cross-Session Communication**: Sub-sessions can notify main session of task completion
- **Automatic Code Analysis**: Smart analysis of code changes, tests, and quality checks
- **Auto-Merge Capability**: Intelligent merging based on analysis results
- **Multi-Session Workflow**: Distributed development with centralized coordination

## Workflow

### Traditional Workflow
1. **Create**: `createWorktree` - Specify feature name, branch name, and worktree folder - automatically creates the worktree and switches to a new iTerm2 tab
2. **Navigate**: `switchToWorktree` or `openWorktree` - Seamlessly move between worktrees
3. **Monitor**: `activeWorktrees` - See all worktrees and their active tabs  
4. **Develop**: Work in isolated worktree environments with full iTerm2 integration
5. **Close**: `closeWorktree` - Verify changes are committed and pushed, then safely remove the worktree

### 🆕 Intelligent Coordination Workflow
1. **Distribute**: Main session creates worktree and launches sub-session Claude
2. **Develop**: Sub-session works independently on assigned feature
3. **Notify**: Sub-session calls `notifyTaskComplete` when development is done
4. **Analyze**: Main session automatically analyzes code changes and quality
5. **Auto-Merge**: Smart merging based on test results and code quality
6. **Cleanup**: Automatic worktree closure and branch management

Perfect for distributed development with AI-powered coordination and automated quality gates.<|MERGE_RESOLUTION|>--- conflicted
+++ resolved
@@ -4,21 +4,19 @@
 
 A Model Context Protocol (MCP) server that automates git worktree management with iTerm2 integration for Claude Code.
 
-<<<<<<< HEAD
 ## 🔧 Main Branch Updates
 
 This section shows concurrent development on the main branch:
 - Enhanced MCP server functionality
 - Improved error handling and validation
 - Better integration with Claude Code
-=======
+
 ## 🚀 New Feature: Test Merge Flow
 
 This section demonstrates the merge flow testing functionality:
 - Automated worktree creation and management
 - Conflict resolution testing
 - Integration with Claude Code workflow
->>>>>>> 7f15f8fa
 
 https://github.com/user-attachments/assets/16188878-8fe8-450c-b2a3-cfd617d74f43
 
